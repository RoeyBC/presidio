import json
from pathlib import Path
from typing import List, Optional

import yaml

from presidio_analyzer import (
    RecognizerRegistry,
    RecognizerResult,
    EntityRecognizer,
    PresidioLogger,
)
from presidio_analyzer.app_tracer import AppTracer
from presidio_analyzer.nlp_engine import NlpEngine, create_nlp_engine

logger = PresidioLogger("presidio-analyzer")


class AnalyzerEngine:
    """
    Entry point for Presidio Analyzer.

    Orchestrating the detection of PII entities and all related logic.

    :param registry: instance of type RecognizerRegistry
    :param nlp_engine: instance of type NlpEngine
    (for example SpacyNlpEngine)
    :param app_tracer: instance of type AppTracer, used to trace the logic
    used during each request for interpretability reasons.
    :param enable_trace_pii: bool,
    defines whether PII values should be traced or not.
    :param default_score_threshold: Minimum confidence value
    for detected entities to be returned
    :param supported_languages: List of possible languages this engine could be run on.
    Used for loading the right NLP models and recognizers for these languages.
    """

    def __init__(
        self,
        registry: RecognizerRegistry = None,
        nlp_engine: NlpEngine = None,
        app_tracer: AppTracer = None,
        enable_trace_pii: bool = False,
        default_score_threshold: float = 0,
        supported_languages: List[str] = None,
    ):
        if not supported_languages:
            supported_languages = ["en"]

        if not nlp_engine:
            nlp_engine = self._create_nlp_engine(self._get_full_conf_path())

        if not registry:
            logger.info(
                "Recognizer registry not provided. "
                "Creating default RecognizerRegistry instance"
            )
            registry = RecognizerRegistry()
        if not app_tracer:
            app_tracer = AppTracer()
        self.app_tracer = app_tracer

        self.supported_languages = supported_languages

        self.nlp_engine = nlp_engine
        self.registry = registry

        # load all recognizers
        if not registry.recognizers:
            registry.load_predefined_recognizers(
                nlp_engine=self.nlp_engine, languages=self.supported_languages
            )

        self.enable_trace_pii = enable_trace_pii
        self.default_score_threshold = default_score_threshold

    @staticmethod
    def _create_nlp_engine(nlp_conf_file_path: Path) -> NlpEngine:
        """
        Create a specific NlpEngine class based on default configuration.

        :param nlp_conf_file_path: Path to conf file
        """
        # Create specific NlpEngine given configuration file:
        if not nlp_conf_file_path.exists():
            nlp_configuration = {
                "nlp_engine_name": "spacy",
                "models": [{"lang_code": "en", "model_name": "en_core_web_lg"}],
            }
            logger.warning(
                f"configuration file {NlpEngine.default_conf_file} not found.  "
                f"Using default config: {nlp_configuration}."
            )

        else:
            nlp_configuration = yaml.safe_load(open(nlp_conf_file_path))

        nlp_engine = create_nlp_engine(nlp_configuration)
        return nlp_engine

    @staticmethod
    def _get_full_conf_path() -> Path:
        """Return a Path to the default conf file."""
        return Path(Path(__file__).parent.parent, NlpEngine.default_conf_file)

    def get_recognizers(self, language: Optional[str] = None) -> List[EntityRecognizer]:
        """
        Return a list of PII recognizers currently loaded.

        :param language: Return the recognizers supporting a given language.
        :return: List of [Recognizer] as a RecognizersAllResponse
        """
        languages = self.supported_languages

        if language:
            languages = [language]

        recognizers = []
        for language in languages:
            logger.info(f"Fetching all recognizers for language {language}")
            recognizers.extend(
                self.registry.get_recognizers(language=language, all_fields=True)
            )

        return list(set(recognizers))

    def get_supported_entities(self, language: Optional[str] = None) -> List[str]:
        """
        Return a list of the entities that can be detected.

        :param language: Return only entities supported in a specific language.
        :return: List of entity names
        """
        recognizers = self.get_recognizers(language=language)
        supported_entities = []
        for recognizer in recognizers:
            supported_entities.extend(recognizer.get_supported_entities())

        return list(set(supported_entities))

    def analyze(
        self,
        text: str,
        language: str,
        entities: Optional[List[str]] = None,
        correlation_id: Optional[str] = None,
        score_threshold: Optional[float] = None,
        trace: Optional[bool] = False,
        remove_interpretability_response: Optional[bool] = False,
    ) -> List[RecognizerResult]:
        """
        Find PII entities in text using different PII recognizers for a given language.

        :param text: the text to analyze
        :param language: the language of the text
        :param entities: List of PII entities that should be looked for in the text.
        If entities=None then all entities are looked for.
        :param correlation_id: cross call ID for this request
        :param score_threshold: A minimum value for which
        to return an identified entity
        :param trace: Should tracing of the response occur or not
        :param remove_interpretability_response:
<<<<<<< HEAD
        Should the interpretability text be returned in the response
=======
        Should the interpretability text be returned in the response.
>>>>>>> 7455bae1
        :return: an array of the found entities in the text
        """
        all_fields = not entities

        recognizers = self.registry.get_recognizers(
            language=language, entities=entities, all_fields=all_fields
        )

        if all_fields:
            # Since all_fields=True, list all entities by iterating
            # over all recognizers
            entities = self.get_supported_entities(language=language)

        # run the nlp pipeline over the given text, store the results in
        # a NlpArtifacts instance
        nlp_artifacts = self.nlp_engine.process_text(text, language)

        if self.enable_trace_pii and trace:
            self.app_tracer.trace(
                correlation_id, "nlp artifacts:" + nlp_artifacts.to_json()
            )

        results = []
        for recognizer in recognizers:
            # Lazy loading of the relevant recognizers
            if not recognizer.is_loaded:
                recognizer.load()
                recognizer.is_loaded = True

            # analyze using the current recognizer and append the results
            current_results = recognizer.analyze(
                text=text, entities=entities, nlp_artifacts=nlp_artifacts
            )
            if current_results:
                results.extend(current_results)

        if trace:
            self.app_tracer.trace(
                correlation_id, json.dumps([result.to_json() for result in results])
            )

        # Remove duplicates or low score results
        results = EntityRecognizer.remove_duplicates(results)
        results = self.__remove_low_scores(results, score_threshold)
        results = self.__remove_analysis_explanation(
            results, remove_interpretability_response
        )

        return results

    def __remove_low_scores(
        self, results: List[RecognizerResult], score_threshold: float = None
    ) -> List[RecognizerResult]:
        """
        Remove results for which the confidence is lower than the threshold.

        :param results: List of RecognizerResult
        :param score_threshold: float value for minimum possible confidence
        :return: List[RecognizerResult]
        """
        if score_threshold is None:
            score_threshold = self.default_score_threshold

        new_results = [result for result in results if result.score >= score_threshold]
        return new_results

    def __remove_analysis_explanation(
        self,
        results: List[RecognizerResult],
        remove_interpretability_response: bool = None,
    ) -> List[RecognizerResult]:
        """Remove interpretability from response."""
<<<<<<< HEAD

=======
>>>>>>> 7455bae1
        if not remove_interpretability_response:
            return results

        new_results = []
        for recognizer in results:
            recognizer.analysis_explanation = None
            new_results.append(recognizer)

        return new_results<|MERGE_RESOLUTION|>--- conflicted
+++ resolved
@@ -160,11 +160,7 @@
         to return an identified entity
         :param trace: Should tracing of the response occur or not
         :param remove_interpretability_response:
-<<<<<<< HEAD
-        Should the interpretability text be returned in the response
-=======
         Should the interpretability text be returned in the response.
->>>>>>> 7455bae1
         :return: an array of the found entities in the text
         """
         all_fields = not entities
@@ -237,10 +233,7 @@
         remove_interpretability_response: bool = None,
     ) -> List[RecognizerResult]:
         """Remove interpretability from response."""
-<<<<<<< HEAD
-
-=======
->>>>>>> 7455bae1
+
         if not remove_interpretability_response:
             return results
 
